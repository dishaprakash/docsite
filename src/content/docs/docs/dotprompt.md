---
title: Managing prompts with Dotprompt
---

Prompt engineering is the primary way that you, as an app developer, influence
the output of generative AI models. For example, when using LLMs, you can craft
prompts that influence the tone, format, length, and other characteristics of
the models' responses.

The way you write these prompts will depend on the model you're using; a prompt
written for one model might not perform well when used with another model.
Similarly, the model parameters you set (temperature, top-k, and so on) will
also affect output differently depending on the model.

Getting all three of these factors&mdash;the model, the model parameters, and
the prompt&mdash;working together to produce the output you want is rarely a
trivial process and often involves substantial iteration and experimentation.
Genkit provides a library and file format called Dotprompt, that aims to make
this iteration faster and more convenient.

[Dotprompt](https://github.com/google/dotprompt) is designed around the premise
that **prompts are code**. You define your prompts along with the models and
model parameters they're intended for separately from your application code.
Then, you (or, perhaps someone not even involved with writing application code)
can rapidly iterate on the prompts and model parameters using the Genkit
Developer UI. Once your prompts are working the way you want, you can import
them into your application and run them using Genkit.

Your prompt definitions each go in a file with a `.prompt` extension. Here's an
example of what these files look like:

```dotprompt
---
model: googleai/gemini-2.0-flash
config:
  temperature: 0.9
input:
  schema:
    location: string
    style?: string
    name?: string
  default:
    location: a restaurant
---

You are the world's most welcoming AI assistant and are currently working at {{location}}.

Greet a guest{{#if name}} named {{name}}{{/if}}{{#if style}} in the style of {{style}}{{/if}}.
```

The portion in the triple-dashes is YAML front matter, similar to the front
matter format used by GitHub Markdown and Jekyll; the rest of the file is the
prompt, which can optionally use <a href="https://handlebarsjs.com/guide/" target="_blank">Handlebars
</a> templates. The following sections will go into more detail about each of 
the parts that make a `.prompt` file and how to use them.

## Before you begin

Before reading this page, you should be familiar with the content covered on the
[Generating content with AI models](/docs/models) page.

If you want to run the code examples on this page, first complete the steps in
the [Get started](/docs/get-started) guide. All of the examples assume that you
have already installed Genkit as a dependency in your project.

## Creating prompt files

Although Dotprompt provides several [different ways](#defining-prompts-in-code) to create
and load prompts, it's optimized for projects that organize their prompts as
`.prompt` files within a single directory (or subdirectories thereof). This
section shows you how to create and load prompts using this recommended setup.

### Creating a prompt directory

The Dotprompt library expects to find your prompts in a directory at your
project root and automatically loads any prompts it finds there. By default,
this directory is named `prompts`. For example, using the default directory
name, your project structure might look something like this:

```
your-project/
├── lib/
├── node_modules/
├── prompts/
│   └── hello.prompt
├── src/
├── package-lock.json
├── package.json
└── tsconfig.json
```

If you want to use a different directory, you can specify it when you configure
Genkit:

```ts
const ai = genkit({
  promptDir: './llm_prompts',
  // (Other settings...)
});
```

### Creating a prompt file

There are two ways to create a `.prompt` file: using a text editor, or with the
developer UI.

#### Using a text editor

If you want to create a prompt file using a text editor, create a text file with
the `.prompt` extension in your prompts directory: for example,
`prompts/hello.prompt`.

Here is a minimal example of a prompt file:

```dotprompt
---
model: vertexai/gemini-2.0-flash
---
You are the world's most welcoming AI assistant. Greet the user and offer your assistance.
```

The portion in the dashes is YAML front matter, similar to the front matter
format used by GitHub markdown and Jekyll; the rest of the file is the prompt,
which can optionally use Handlebars templates. The front matter section is
optional, but most prompt files will at least contain metadata specifying a
model. The remainder of this page shows you how to go beyond this, and make use
of Dotprompt's features in your prompt files.

#### Using the developer UI

You can also create a prompt file using the model runner in the developer UI.
Start with application code that imports the Genkit library and configures it to
use the model plugin you're interested in. For example:

```ts
import { genkit } from 'genkit';

// Import the model plugins you want to use.
import { googleAI } from '@genkit-ai/googleai';

const ai = genkit({
  // Initialize and configure the model plugins.
  plugins: [
    googleAI({
      apiKey: 'your-api-key', // Or (preferred): export GEMINI_API_KEY=...
    }),
  ],
});
```

It's okay if the file contains other code, but the above is all that's required.

Load the developer UI in the same project:

```bash
genkit start -- tsx --watch src/your-code.ts
```

In the Models section, choose the model you want to use from the list of models
provided by the plugin.

![Genkit Developer UI Model Runner](../../../assets/developer_ui_model_runner.png)

Then, experiment with the prompt and configuration until you get results you're
happy with. When you're ready, press the Export button and save the file to your
prompts directory.

## Running prompts

After you've created prompt files, you can run them from your application code,
or using the tooling provided by Genkit. Regardless of how you want to run your
prompts, first start with application code that imports the Genkit library and
the model plugins you're interested in. For example:

```ts
import { genkit } from 'genkit';

// Import the model plugins you want to use.
import { googleAI } from '@genkit-ai/googleai';

const ai = genkit({
  // Initialize and configure the model plugins.
  plugins: [
    googleAI({
      apiKey: 'your-api-key', // Or (preferred): export GEMINI_API_KEY=...
    }),
  ],
});
```

It's okay if the file contains other code, but the above is all that's required.
If you're storing your prompts in a directory other than the default, be sure to
specify it when you configure Genkit.

### Run prompts from code

To use a prompt, first load it using the `prompt('file_name')` method:

```ts
const helloPrompt = ai.prompt('hello');
```

Once loaded, you can call the prompt like a function:

```ts
const response = await helloPrompt();

// Alternatively, use destructuring assignments to get only the properties
// you're interested in:
const { text } = await helloPrompt();
```

A callable prompt takes two optional parameters: the input to the prompt (see
the section below on [specifying input schemas](#input-and-output-schemas)), and a configuration
object, similar to that of the `generate()` method. For example:

```ts
const response2 = await helloPrompt(
  // Prompt input:
  { name: 'Ted' },

  // Generation options:
  {
    config: {
      temperature: 0.4,
    },
  }
);
```

Any parameters you pass to the prompt call will override the same parameters
specified in the prompt file.

See [Generate content with AI models](/docs/models) for descriptions of the available
options.

### Using the developer UI

As you're refining your app's prompts, you can run them in the Genkit developer
UI to quickly iterate on prompts and model configurations, independently from
your application code.

Load the developer UI from your project directory:

```bash
genkit start -- tsx --watch src/your-code.ts
```

![Genkit Developer UI Model Runner](../../../assets/prompts-in-developer-ui.png)

Once you've loaded prompts into the developer UI, you can run them with
different input values, and experiment with how changes to the prompt wording or
the configuration parameters affect the model output. When you're happy with the
result, you can click the **Export prompt** button to save the modified prompt
back into your project directory.

## Model configuration

In the front matter block of your prompt files, you can optionally specify model
configuration values for your prompt:

```dotprompt
---
model: googleai/gemini-2.0-flash
config:
  temperature: 1.4
  topK: 50
  topP: 0.4
  maxOutputTokens: 400
  stopSequences:
    -   "<end>"
    -   "<fin>"
---
```

These values map directly to the `config` parameter accepted by the callable
prompt:

```ts
const response3 = await helloPrompt(
  {},
  {
    config: {
      temperature: 1.4,
      topK: 50,
      topP: 0.4,
      maxOutputTokens: 400,
      stopSequences: ['<end>', '<fin>'],
    },
  }
);
```

See [Generate content with AI models](/docs/models) for descriptions of the available
options.

## Input and output schemas

You can specify input and output schemas for your prompt by defining them in the
front matter section:

```dotprompt
---
model: googleai/gemini-2.0-flash
input:
  schema:
    theme?: string
  default:
    theme: "pirate"
output:
  schema:
    dishname: string
    description: string
    calories: integer
    allergens(array): string
---
Invent a menu item for a {{theme}} themed restaurant.
```

These schemas are used in much the same way as those passed to a `generate()`
request or a flow definition. For example, the prompt defined above produces
structured output:

```ts
const menuPrompt = ai.prompt('menu');
const { output } = await menuPrompt({ theme: 'medieval' });

const dishName = output['dishname'];
const description = output['description'];
```

You have several options for defining schemas in a `.prompt` file: Dotprompt's
own schema definition format, Picoschema; standard JSON Schema; or, as
references to schemas defined in your application code. The following sections
describe each of these options in more detail.

### Picoschema

The schemas in the example above are defined in a format called Picoschema.
Picoschema is a compact, YAML-optimized schema definition format that makes it
easy to define the most important attributes of a schema for LLM usage. Here's a
longer example of a schema, which specifies the information an app might store
about an article:

```yaml
schema:
  title: string # string, number, and boolean types are defined like this
  subtitle?: string # optional fields are marked with a `?`
  draft?: boolean, true when in draft state
  status?(enum, approval status): [PENDING, APPROVED]
  date: string, the date of publication e.g. '2024-04-09' # descriptions follow a comma
  tags(array, relevant tags for article): string # arrays are denoted via parentheses
  authors(array):
    name: string
    email?: string
  metadata?(object): # objects are also denoted via parentheses
    updatedAt?: string, ISO timestamp of last update
    approvedBy?: integer, id of approver
  extra?: any, arbitrary extra data
  (*): string, wildcard field
```

The above schema is equivalent to the following TypeScript interface:

```ts
interface Article {
  title: string;
  subtitle?: string | null;
  /** true when in draft state */
  draft?: boolean | null;
  /** approval status */
  status?: "PENDING" | "APPROVED" | null;
  /** the date of publication e.g. '2024-04-09' */
  date: string;
  /** relevant tags for article */
  tags: string[];
  authors: {
    name: string;
    email?: string | null;
  }[];
  metadata?: {
    /** ISO timestamp of last update */
    updatedAt?: string | null;
    /** id of approver */
    approvedBy?: number | null;
  } | null;
  /** arbitrary extra data */
  extra?: any;
  /** wildcard field */
}
```

Picoschema supports scalar types `string`, `integer`, `number`, `boolean`, and
`any`. Objects, arrays, and enums are denoted by a parenthetical after the field
name.

Objects defined by Picoschema have all properties required unless denoted
optional by `?`, and do not allow additional properties. When a property is
marked as optional, it is also made nullable to provide more leniency for LLMs
to return null instead of omitting a field.

In an object definition, the special key `(*)` can be used to declare a
"wildcard" field definition. This will match any additional properties not
supplied by an explicit key.

### JSON Schema

Picoschema does not support many of the capabilities of full JSON schema. If you
require more robust schemas, you may supply a JSON Schema instead:

```yaml
output:
  schema:
    type: object
    properties:
      field1:
        type: number
        minimum: 20
```

### Zod schemas defined in code

In addition to directly defining schemas in the `.prompt` file, you can
reference a schema registered with `defineSchema()` by name. If you're using
TypeScript, this approach will let you take advantage of the language's static
type checking features when you work with prompts.

To register a schema:

```ts
import { z } from 'genkit';

const MenuItemSchema = ai.defineSchema(
  'MenuItemSchema',
  z.object({
    dishname: z.string(),
    description: z.string(),
    calories: z.coerce.number(),
    allergens: z.array(z.string()),
  })
);
```

Within your prompt, provide the name of the registered schema:

```dotprompt
---
model: googleai/gemini-2.0-flash-latest
output:
  schema: MenuItemSchema
---
```

The Dotprompt library will automatically resolve the name to the underlying
registered Zod schema. You can then utilize the schema to strongly type the
output of a Dotprompt:

```ts
const menuPrompt = ai.prompt<
  z.ZodTypeAny, // Input schema
  typeof MenuItemSchema, // Output schema
  z.ZodTypeAny // Custom options schema
>('menu');
const { output } = await menuPrompt({ theme: 'medieval' });

// Now data is strongly typed as MenuItemSchema:
const dishName = output?.dishname;
const description = output?.description;
```

## Prompt templates

The portion of a `.prompt` file that follows the front matter (if present) is
the prompt itself, which will be passed to the model. While this prompt could be
a simple text string, very often you will want to incorporate user input into
the prompt. To do so, you can specify your prompt using the 
<a href="https://handlebarsjs.com/guide/" target="_blank">Handlebars</a> templating language.
Prompt templates can include placeholders that refer to the values defined by
your prompt's input schema.

You already saw this in action in the section on input and output schemas:

```dotprompt
---
model: googleai/gemini-2.0-flash
input:
  schema:
    theme?: string
  default:
    theme: "pirate"
output:
  schema:
    dishname: string
    description: string
    calories: integer
    allergens(array): string
---
Invent a menu item for a {{theme}} themed restaurant.
```

In this example, the Handlebars expression, `{{theme}}`,
resolves to the value of the input's `theme` property when you run the
prompt. To pass input to the prompt, call the prompt as in the following
example:

```ts
const menuPrompt = ai.prompt('menu');
const { output } = await menuPrompt({ theme: 'medieval' });
```

Note that because the input schema declared the `theme` property to be optional
and provided a default, you could have omitted the property,
and the prompt would have resolved using the default value.

Handlebars templates also support some limited logical constructs. For example,
as an alternative to providing a default, you could define the prompt using
Handlebars's `#if` helper:

```dotprompt
---
model: googleai/gemini-2.0-flash
input:
  schema:
    theme?: string
---
Invent a menu item for a {{#if theme}}{{theme}} themed{{/if}} restaurant.
```

In this example, the prompt renders as "Invent a menu item for a restaurant"
when the `theme` property is unspecified.

See the <a href="https://handlebarsjs.com/guide/builtin-helpers.html" target="_blank">Handlebars
documentation</a> for information on all of the built-in logical helpers.

In addition to properties defined by your input schema, your templates can also
refer to values automatically defined by Genkit. The next few sections describe
these automatically-defined values and how you can use them.

### Multi-message prompts

By default, Dotprompt constructs a single message with a "user" role.
However, some prompts are best expressed as a combination of multiple
messages, such as a system prompt.

The `{{role}}` helper provides a simple way to
construct multi-message prompts:

```dotprompt
---
model: vertexai/gemini-2.0-flash
input:
  schema:
    userQuestion: string
---
{{role "system"}}
You are a helpful AI assistant that really loves to talk about food. Try to work
food items into all of your conversations.
{{role "user"}}
{{userQuestion}}
```

### Multi-modal prompts

For models that support multimodal input, such as images alongside text, you can
use the `{{media}}` helper:

```dotprompt
---
model: vertexai/gemini-2.0-flash
input:
  schema:
    photoUrl: string
---
Describe this image in a detailed paragraph:

{{media url=photoUrl}}
```

The URL can be `https:` or base64-encoded `data:` URIs for "inline" image usage.
In code, this would be:

```ts
const multimodalPrompt = ai.prompt('multimodal');
const { text } = await multimodalPrompt({
  photoUrl: 'https://example.com/photo.jpg',
});
```

See also [Multimodal input](/docs/models#multimodal-input), on the Models
page, for an example of constructing a `data:` URL.

### Partials

Partials are reusable templates that can be included inside any prompt. Partials
can be especially helpful for related prompts that share common behavior.

When loading a prompt directory, any file prefixed with an underscore (`_`) is
considered a partial. So a file `_personality.prompt` might contain:

```dotprompt
You should speak like a {{#if style}}{{style}}{{else}}helpful assistant.{{/if}}.
```

This can then be included in other prompts:

```dotprompt
---
model: googleai/gemini-2.0-flash
input:
  schema:
    name: string
    style?: string
---

{{role "system"}}
{{>personality style=style}}

{{role "user"}}
Give the user a friendly greeting.

User's Name: {{name}}
```

Partials are inserted using the
`{{>NAME_OF_PARTIAL args...}}`
syntax. If no arguments are provided to the partial, it executes with the same
context as the parent prompt.

Partials accept both named arguments as above or a single positional argument
representing the context. This can be helpful for tasks such as rendering
members of a list.

**\_destination.prompt**

```dotprompt
- {{name}} ({{country}})
```

**chooseDestination.prompt**

```dotprompt
---
<<<<<<< HEAD
model: googleai/gemini-2.0-flash
=======
model: googleai/gemini-2.0-flash-latest
>>>>>>> b46e8bfc
input:
  schema:
    destinations(array):
      name: string
      country: string
---
Help the user decide between these vacation destinations:

{{#each destinations}}
{{>destination this}}
{{/each}}
```

#### Defining partials in code

You can also define partials in code using `definePartial`:

```ts
ai.definePartial(
  'personality',
  'Talk like a {{#if style}}{{style}}{{else}}helpful assistant{{/if}}.'
);
```

Code-defined partials are available in all prompts.

### Defining Custom Helpers

You can define custom helpers to process and manage data inside of a prompt.
Helpers are registered globally using `defineHelper`:

```ts
ai.defineHelper('shout', (text: string) => text.toUpperCase());
```

Once a helper is defined you can use it in any prompt:

```dotprompt
---
model: googleai/gemini-2.0-flash
input:
  schema:
    name: string
---

HELLO, {{shout name}}!!!
```

## Prompt variants

Because prompt files are just text, you can (and should!) commit them to your
version control system, allowing you to compare changes over time easily. Often,
tweaked versions of prompts can only be fully tested in a production environment
side-by-side with existing versions. Dotprompt supports this through its
variants feature.

To create a variant, create a `[name].[variant].prompt` file. For instance, if
you were using Gemini 2.0 Flash in your prompt but wanted to see if Gemini 2.5
Pro would perform better, you might create two files:

- `my_prompt.prompt`: the "baseline" prompt
- `my_prompt.gemini25pro.prompt`: a variant named `gemini25pro`

To use a prompt variant, specify the variant option when loading:

```ts
const myPrompt = ai.prompt('my_prompt', { variant: 'gemini25pro' });
```

The name of the variant is included in the metadata of generation traces, so you
can compare and contrast actual performance between variants in the Genkit trace
inspector.

## Defining prompts in code

All of the examples discussed so far have assumed that your prompts are defined
in individual `.prompt` files in a single directory (or subdirectories thereof),
accessible to your app at runtime. Dotprompt is designed around this setup, and
its authors consider it to be the best developer experience overall.

However, if you have use cases that are not well supported by this setup,
you can also define prompts in code using the `definePrompt()` function:

The first parameter to this function is analogous to the front matter block of a
`.prompt` file; the second parameter can either be a Handlebars template string,
as in a prompt file, or a function that returns a `GenerateRequest`:

```ts
const myPrompt = ai.definePrompt({
  name: 'myPrompt',
  model: 'googleai/gemini-2.0-flash',
  input: {
    schema: z.object({
      name: z.string(),
    }),
  },
  prompt: 'Hello, {{name}}. How are you today?',
});
```

```ts
const myPrompt = ai.definePrompt({
  name: 'myPrompt',
  model: 'googleai/gemini-2.0-flash',
  input: {
    schema: z.object({
      name: z.string(),
    }),
  },
  messages: async (input) => {
    return [
      {
        role: 'user',
        content: [{ text: `Hello, ${input.name}. How are you today?` }],
      },
    ];
  },
});
```<|MERGE_RESOLUTION|>--- conflicted
+++ resolved
@@ -640,11 +640,7 @@
 
 ```dotprompt
 ---
-<<<<<<< HEAD
 model: googleai/gemini-2.0-flash
-=======
-model: googleai/gemini-2.0-flash-latest
->>>>>>> b46e8bfc
 input:
   schema:
     destinations(array):
