--- conflicted
+++ resolved
@@ -199,54 +199,20 @@
 - A `Model()` function, which returns references to your plugin's defined
   models. Often, this can be:
 
-<<<<<<< HEAD
     ```go
     func Model(g *genkit.Genkit, name string) *ai.Model {
         return genkit.LookupModel(g, providerID, name)
     }
     ```
-=======
-  ```go
-  package myplugin
-
-  import (
-  	"github.com/firebase/genkit/go/ai"
-  	"github.com/firebase/genkit/go/genkit"
-  )
-
-  // Model returns a specific model registered by this plugin.
-  func Model(g *genkit.Genkit, name string) *ai.Model {
-  	// providerID should be defined as a constant in your package
-  	return genkit.LookupModel(g, providerID, name)
-  }
-  ```
->>>>>>> 2f130488
 
 - A `ModelRef` function, which creates a model reference paired with its
   config that can validate the type and be passed around together:
 
-<<<<<<< HEAD
     ```go
     func ModelRef(name string, config *MyModelConfig) *ai.ModelRef {
         return ai.NewModelRef(name, config)
     }
     ```
-=======
-  ```go
-  package myplugin
-
-  import (
-  	"github.com/firebase/genkit/go/ai"
-  )
-
-  // ModelRef creates a typed reference to a model provided by this plugin,
-  // associating it with its specific configuration type.
-  func ModelRef(name string, config *MyModelConfig) *ai.ModelRef {
-  	// providerID should be defined as a constant in your package
-  	return ai.NewModelRef(providerID+"/"+name, config)
-  }
-  ```
->>>>>>> 2f130488
 
 - **Optional**: A `DefineModel()` function, which lets users define models
   that your plugin can provide, but that you do not automatically define.
